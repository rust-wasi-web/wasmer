[package]
name = "wasmer-workspace"
description = "Wasmer workspace"
publish = false
autoexamples = false
authors.workspace = true
edition.workspace = true
homepage.workspace = true
license.workspace = true
repository.workspace = true
rust-version.workspace = true
version.workspace = true

[dependencies]
<<<<<<< HEAD
=======
# Repo-local crates
wasmer-config = { path = "./lib/config" }
>>>>>>> 0d615732
wasmer = { version = "=4.3.0-alpha.1", path = "lib/api", default-features = false }
wasmer-compiler = { version = "=4.3.0-alpha.1", path = "lib/compiler", features = [
    "compiler",
], optional = true }
wasmer-compiler-cranelift = { version = "=4.3.0-alpha.1", path = "lib/compiler-cranelift", optional = true }
wasmer-compiler-singlepass = { version = "=4.3.0-alpha.1", path = "lib/compiler-singlepass", optional = true }
wasmer-compiler-llvm = { version = "=4.3.0-alpha.1", path = "lib/compiler-llvm", optional = true }
wasmer-emscripten = { version = "=4.3.0-alpha.1", path = "lib/emscripten", optional = true }
wasmer-wasix = { path = "lib/wasix", optional = true }
wasmer-wast = { version = "=4.3.0-alpha.1", path = "tests/lib/wast", optional = true }
wasi-test-generator = { version = "=4.3.0-alpha.1", path = "tests/wasi-wast", optional = true }
wasmer-cache = { version = "=4.3.0-alpha.1", path = "lib/cache", optional = true }
wasmer-types = { version = "=4.3.0-alpha.1", path = "lib/types" }
wasmer-middlewares = { version = "=4.3.0-alpha.1", path = "lib/middlewares", optional = true }

# Third party dependencies
cfg-if = "1.0"
tokio = { version = "1", features = [
    "rt",
    "rt-multi-thread",
    "macros",
], optional = true }
crossbeam-queue = "0.3.8"

[workspace]
members = [
    "fuzz",
    "lib/api",
    "lib/api/macro-wasmer-universal-test",
    "lib/backend-api",
    "lib/c-api",
    "lib/c-api/examples/wasmer-capi-examples-runner",
    "lib/c-api/tests/wasmer-c-api-test-runner",
    "lib/cache",
    "lib/cli-compiler",
    "lib/cli",
    "lib/compiler-cranelift",
    "lib/compiler-llvm",
    "lib/compiler-singlepass",
    "lib/compiler",
    "lib/config",
    "lib/derive",
    "lib/emscripten",
    "lib/object",
    "lib/registry",
    "lib/sys-utils",
    "lib/types",
    "lib/virtual-io",
    "lib/virtual-fs",
    "lib/virtual-net",
    "lib/vm",
    "lib/wai-bindgen-wasmer",
    "lib/wasi-types",
    "lib/wasix",
    "lib/wasm-interface",
    "lib/journal",
    "tests/integration/cli",
    "tests/integration/ios",
    "tests/lib/compiler-test-derive",
    "tests/lib/wast",
    "tests/wasi-wast",
    "tests/wasmer-argus",
]
resolver = "2"

[workspace.package]
authors = ["Wasmer Engineering Team <engineering@wasmer.io>"]
edition = "2021"
homepage = "https://wasmer.io/"
license = "MIT"
repository = "https://github.com/wasmerio/wasmer"
rust-version = "1.73"
version = "4.3.0-alpha.1"

[workspace.dependencies]
# Repo-local crates
wasmer-config = { path = "./lib/config" }
wasmer-wasix = { path = "./lib/wasix" }

# Wasmer-owned crates
webc = { version = "6.0.0-alpha8", default-features = false, features = ["package"] }
edge-schema = { version = "=0.1.0" }
shared-buffer = "0.1.4"

# Third-party crates
enumset = "1.1.0"
memoffset = "0.9.0"
wasmparser = { version = "0.121.0", default-features = false }
rkyv = { version = "0.7.40", features = ["indexmap", "validation", "strict"] }
memmap2 = { version = "0.6.2" }
toml = {version = "0.5.9", features = ["preserve_order"]}
indexmap = "2"
serde_yaml = "0.9.34"

[build-dependencies]
test-generator = { path = "tests/lib/test-generator" }
build-deps = "0.1.4"
anyhow = "1.0"
glob = "0.3"
rustc_version = "0.4"

[dev-dependencies]
wasmer = { version = "=4.3.0-alpha.1", path = "lib/api", features = [
    "compiler",
    "singlepass",
    "sys",
] }
anyhow = "1.0"
criterion = { version = "0.5", default-features = false }
clap = { version = "=4.4.11" }
clap_builder = { version = "=4.4.11" }
clap_derive = { version = "=4.4.7" }
clap_lex = { version = "=0.6.0" }
lazy_static = "1.4"
serial_test = { version = "2.0", default-features = false }
compiler-test-derive = { path = "tests/lib/compiler-test-derive" }
tempfile = "3.6.0"
ureq = "2.6"
# For logging tests using the `RUST_LOG=debug` when testing
test-log = { version = "0.2", default-features = false, features = ["trace"] }
tracing = { version = "0.1", default-features = false, features = ["log"] }
tracing-subscriber = { version = "0.3", default-features = false, features = [
    "env-filter",
    "fmt",
] }

[features]
# Don't add the compiler features in default, please add them on the Makefile
# since we might want to autoconfigure them depending on the availability on the host.
default = ["wat", "wast", "cache", "wasi", "engine", "emscripten", "middlewares"]
# backend means that the `wasmer` crate will be compiled with the `wasmer-compiler` or the `jsc`.
# That means: that is able to execute modules
backend = []
jsc = ["wasmer/jsc", "backend", "wat", "wasmer/std"]
engine = ["universal"]
universal = []
cache = ["wasmer-cache"]
wast = ["wasmer-wast"]
wasi = ["wasmer-wasix"]
emscripten = ["wasmer-emscripten"]
wat = ["wasmer/wat"]
compiler = ["wasmer/compiler", "backend", "wasmer-compiler/translator"]
singlepass = ["compiler", "wasmer-compiler-singlepass", "wasmer/singlepass"]
cranelift = ["compiler", "wasmer-compiler-cranelift", "wasmer/cranelift"]
llvm = ["compiler", "wasmer-compiler-llvm", "wasmer/llvm"]
middlewares = ["wasmer-middlewares"]
wasmer-artifact-load = ["wasmer-compiler/wasmer-artifact-load"]
wasmer-artifact-create = ["wasmer-compiler/wasmer-artifact-create"]
static-artifact-load = ["wasmer-compiler/static-artifact-load"]
static-artifact-create = ["wasmer-compiler/static-artifact-create"]

# Testing features
test-singlepass = ["singlepass"]
test-cranelift = ["cranelift"]
test-llvm = ["llvm"]

test-universal = ["test-generator/test-universal"]

# Specifies that we're running in coverage testing mode. This disables tests
# that raise signals because that interferes with tarpaulin.
coverage = []

#[profile.release]
#debug = true

# Enable optimizations for a few crates, even for debug builds.
# This greatly speeds up using debug builds, because these crates are extremely
# slow without optimizations.
[profile.dev.package.cranelift-codegen]
opt-level = 3
[profile.dev.package.regalloc2]
opt-level = 3
[profile.dev.package.wasmparser]
opt-level = 3
[profile.dev.package.rkyv]
opt-level = 3
[profile.dev.package.wasmer-types]
opt-level = 3
[profile.dev.package.weezl]
opt-level = 3
[profile.dev.package.sha2]
opt-level = 3
[profile.dev.package.digest]
opt-level = 3

[[bench]]
name = "static_and_dynamic_functions"
harness = false

[[example]]
name = "early-exit"
path = "examples/early_exit.rs"
required-features = ["backend"]

[[example]]
name = "engine"
path = "examples/engine.rs"
required-features = ["cranelift"]

[[example]]
name = "engine-headless"
path = "examples/engine_headless.rs"
required-features = ["cranelift"]

[[example]]
name = "platform-headless-ios"
path = "examples/platform_ios_headless.rs"
required-features = ["cranelift"]

[[example]]
name = "cross-compilation"
path = "examples/engine_cross_compilation.rs"
required-features = ["cranelift"]

[[example]]
name = "compiler-singlepass"
path = "examples/compiler_singlepass.rs"
required-features = ["singlepass"]

[[example]]
name = "compiler-cranelift"
path = "examples/compiler_cranelift.rs"
required-features = ["cranelift"]

[[example]]
name = "compiler-llvm"
path = "examples/compiler_llvm.rs"
required-features = ["llvm"]

[[example]]
name = "exported-function"
path = "examples/exports_function.rs"
required-features = ["backend"]

[[example]]
name = "exported-global"
path = "examples/exports_global.rs"
required-features = ["backend"]

[[example]]
name = "exported-memory"
path = "examples/exports_memory.rs"
required-features = ["backend"]

[[example]]
name = "imported-function"
path = "examples/imports_function.rs"
required-features = ["backend"]

[[example]]
name = "imported-global"
path = "examples/imports_global.rs"
required-features = ["backend"]

[[example]]
name = "tunables-limit-memory"
path = "examples/tunables_limit_memory.rs"
required-features = ["cranelift"]

[[example]]
name = "wasi"
path = "examples/wasi.rs"
required-features = ["backend", "wasi"]

[[example]]
name = "wasi-manual-setup"
path = "examples/wasi_manual_setup.rs"
required-features = ["tokio", "backend", "wasi"]

[[example]]
name = "wasi-pipes"
path = "examples/wasi_pipes.rs"
required-features = ["tokio", "backend", "wasi"]

[[example]]
name = "table"
path = "examples/table.rs"
required-features = ["backend"]

[[example]]
name = "memory"
path = "examples/memory.rs"
required-features = ["backend"]

[[example]]
name = "instance"
path = "examples/instance.rs"
required-features = ["backend"]

[[example]]
name = "errors"
path = "examples/errors.rs"
required-features = ["backend"]

[[example]]
name = "imported-function-env"
path = "examples/imports_function_env.rs"
required-features = ["backend"]

[[example]]
name = "imported-function-env-global"
path = "examples/imports_function_env_global.rs"
required-features = ["backend"]

[[example]]
name = "hello-world"
path = "examples/hello_world.rs"
required-features = ["backend"]

[[example]]
name = "metering"
path = "examples/metering.rs"
required-features = ["cranelift"]

[[example]]
name = "imports-exports"
path = "examples/imports_exports.rs"
required-features = ["backend"]

[[example]]
name = "features"
path = "examples/features.rs"
required-features = ["cranelift"]

[[example]]
name = "http-dynamic-size"
path = "examples/http_dynamic_size.rs"
required-features = ["cranelift"]<|MERGE_RESOLUTION|>--- conflicted
+++ resolved
@@ -12,11 +12,6 @@
 version.workspace = true
 
 [dependencies]
-<<<<<<< HEAD
-=======
-# Repo-local crates
-wasmer-config = { path = "./lib/config" }
->>>>>>> 0d615732
 wasmer = { version = "=4.3.0-alpha.1", path = "lib/api", default-features = false }
 wasmer-compiler = { version = "=4.3.0-alpha.1", path = "lib/compiler", features = [
     "compiler",
