--- conflicted
+++ resolved
@@ -191,14 +191,7 @@
 /// Information about a package's contents.
 #[derive(Debug, Clone, PartialEq, Eq)]
 pub struct PackageInfo {
-<<<<<<< HEAD
     pub id: PackageId,
-=======
-    /// The package's full name (i.e. `wasmer/wapm2pirita`).
-    pub name: Option<String>,
-    /// The package version.
-    pub version: Version,
->>>>>>> 48e84241
     /// Commands this package exposes to the outside world.
     pub commands: Vec<Command>,
     /// The name of a [`Command`] that should be used as this package's
@@ -262,17 +255,8 @@
         })
     }
 
-<<<<<<< HEAD
     pub fn id(&self) -> PackageId {
         self.id.clone()
-=======
-    pub fn id(&self, hash: WebcHash) -> PackageId {
-        PackageId {
-            package_name: self.name.clone(),
-            version: self.version.clone(),
-            hash,
-        }
->>>>>>> 48e84241
     }
 }
 
