--- conflicted
+++ resolved
@@ -147,11 +147,7 @@
             return Ok((owner.clone(), r_ret));
         }
 
-<<<<<<< HEAD
         if self.non_interactive {
-=======
-        if !std::io::stdin().is_terminal() || self.non_interactive {
->>>>>>> 01e9f59c
             // if not interactive we can't prompt the user to choose the owner of the app.
             anyhow::bail!("No owner specified: use --owner XXX");
         }
