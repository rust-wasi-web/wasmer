#[cfg(test)]
#[macro_use]
extern crate field_offset;

#[macro_use]
pub mod macros;
#[doc(hidden)]
pub mod backend;
mod backing;
pub mod error;
pub mod export;
pub mod import;
pub mod instance;
pub mod memory;
pub mod module;
mod sig_registry;
pub mod structures;
mod sys;
pub mod table;
pub mod types;
pub mod vm;
#[doc(hidden)]
pub mod vmcalls;

use self::error::CompileResult;
<<<<<<< HEAD
pub use self::error::Result;
=======
>>>>>>> de046491
pub use self::instance::Instance;
#[doc(inline)]
pub use self::module::Module;
use std::rc::Rc;

<<<<<<< HEAD
/// Compile a WebAssembly module using the provided compiler.
pub fn compile(wasm: &[u8], compiler: &dyn backend::Compiler) -> CompileResult<module::Module> {
=======
/// Compile a webassembly module using the provided compiler.
pub fn compile(wasm: &[u8], compiler: &dyn backend::Compiler) -> CompileResult<module::Module> {
    let token = backend::Token::generate();
>>>>>>> de046491
    compiler
        .compile(wasm, token)
        .map(|inner| module::Module::new(Rc::new(inner)))
}<|MERGE_RESOLUTION|>--- conflicted
+++ resolved
@@ -23,23 +23,15 @@
 pub mod vmcalls;
 
 use self::error::CompileResult;
-<<<<<<< HEAD
 pub use self::error::Result;
-=======
->>>>>>> de046491
 pub use self::instance::Instance;
 #[doc(inline)]
 pub use self::module::Module;
 use std::rc::Rc;
 
-<<<<<<< HEAD
-/// Compile a WebAssembly module using the provided compiler.
-pub fn compile(wasm: &[u8], compiler: &dyn backend::Compiler) -> CompileResult<module::Module> {
-=======
 /// Compile a webassembly module using the provided compiler.
 pub fn compile(wasm: &[u8], compiler: &dyn backend::Compiler) -> CompileResult<module::Module> {
     let token = backend::Token::generate();
->>>>>>> de046491
     compiler
         .compile(wasm, token)
         .map(|inner| module::Module::new(Rc::new(inner)))
