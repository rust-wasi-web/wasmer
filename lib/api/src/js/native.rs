--- conflicted
+++ resolved
@@ -76,10 +76,7 @@
                     .collect();
                 let results = {
                     let mut r;
-<<<<<<< HEAD
-=======
                     // TODO: This loop is needed for asyncify. It will be refactored with https://github.com/wasmerio/wasmer/issues/3451
->>>>>>> 07851371
                     loop {
                         r = self.handle.get(store.as_store_ref().objects()).function.apply(
                             &JsValue::UNDEFINED,
